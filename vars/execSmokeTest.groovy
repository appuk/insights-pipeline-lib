--- conflicted
+++ resolved
@@ -70,13 +70,8 @@
                 def pickArg = ocDeployerBuilderPath.contains("/") ? "-p" : "-s"
                 sh(
                     "ocdeployer deploy -w -f -l e2esmoke=true ${pickArg} " +
-<<<<<<< HEAD
-                    "${ocDeployerBuilderPath} -t buildfactory -e smoke " +
-                    "-e builder-env ${project}"
-=======
                     "${ocDeployerBuilderPath} -t buildfactory -e builder-env.yml " +
                     "-e env/smoke.yml ${project}"
->>>>>>> 73d2e506
                 )
             }
 
@@ -95,11 +90,7 @@
                 sh "cat env/custom-env.yml"
                 sh(
                     "ocdeployer deploy -w -f -l e2esmoke=true -s ${ocDeployerServiceSets} " +
-<<<<<<< HEAD
-                    "-e smoke -e custom-env ${project}"
-=======
                     "-e custom-env.yml -e env/smoke.yml ${project}"
->>>>>>> 73d2e506
                 )
             }
 
